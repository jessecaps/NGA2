--- conflicted
+++ resolved
@@ -12,71 +12,61 @@
    use monitor_class,     only: monitor
    implicit none
    private
-   
+
    !> Single-phase incompressible flow solver, pressure and implicit solvers, and a time tracker
    type(fft3d),       public :: ps
    type(incomp),      public :: fs
    type(timetracker), public :: time
    type(lpt),         public :: lp
-   
+
    !> Ensight postprocessing
-   type(partmesh) :: pmesh
-   type(ensight)  :: ens_out
-<<<<<<< HEAD
-   type(periodic_event)    :: ens_evt
-
-   !> Provide a datafile and an event tracker for saving restarts
-   type(periodic_event)    :: save_evt
-   type(datafile) :: df
-   logical :: restarted
-
-=======
-   type(event)    :: ens_evt
-   
->>>>>>> 6d98c808
+   type(partmesh)       :: pmesh
+   type(ensight)        :: ens_out
+   type(periodic_event) :: ens_evt
+
    !> Simulation monitor file
    type(monitor) :: mfile,cflfile,lptfile,hitfile,cvgfile
-   
+
    public :: simulation_init,simulation_run,simulation_final
-   
+
    !> Private work arrays
    real(WP), dimension(:,:,:), allocatable :: resU,resV,resW
    real(WP), dimension(:,:,:), allocatable :: Ui,Vi,Wi
    real(WP), dimension(:,:,:,:), allocatable :: SR
    real(WP), dimension(:,:,:,:,:), allocatable :: gradU
-   
+
    !> Fluid, forcing, and particle parameters
    real(WP) :: visc,meanU,meanV,meanW
    real(WP) :: Urms0,TKE0,EPS0,Re_max
    real(WP) :: TKE,URMS
    real(WP) :: tauinf,G,Gdtau,Gdtaui,dx
-   
+
    !> For monitoring
    real(WP) :: EPS
    real(WP) :: Re_L,Re_lambda
    real(WP) :: eta,ell
    real(WP) :: dx_eta,ell_Lx,Re_ratio,eps_ratio,tke_ratio,nondtime
-   
+
 
 contains
-   
-   
+
+
    !> Compute turbulence stats
    subroutine compute_stats()
       use mpi_f08,  only: MPI_ALLREDUCE,MPI_SUM
       use parallel, only: MPI_REAL_WP
       real(WP) :: myTKE,myEPS
       integer :: i,j,k,ierr
-      
+
       ! Compute mean velocities
       call fs%cfg%integrate(A=Ui,integral=meanU); meanU=meanU/fs%cfg%vol_total
       call fs%cfg%integrate(A=Vi,integral=meanV); meanV=meanV/fs%cfg%vol_total
       call fs%cfg%integrate(A=Wi,integral=meanW); meanW=meanW/fs%cfg%vol_total
-      
+
       ! Compute strainrate and grad(u)
       call fs%get_strainrate(SR=SR)
       call fs%get_gradu(gradu=gradU)
-      
+
       ! Compute current TKE and dissipation rate
       myTKE=0.0_WP
       myEPS=0.0_WP
@@ -90,14 +80,14 @@
       end do
       call MPI_ALLREDUCE(myTKE,TKE,1,MPI_REAL_WP,MPI_SUM,fs%cfg%comm,ierr); TKE=TKE/fs%cfg%vol_total
       call MPI_ALLREDUCE(myEPS,EPS,1,MPI_REAL_WP,MPI_SUM,fs%cfg%comm,ierr); EPS=EPS/fs%cfg%vol_total
-      
+
       ! Compute standard parameters for HIT
       Urms=sqrt(2.0_WP/3.0_WP*TKE)
       Re_L=TKE**2.0_WP/EPS/(visc/fs%rho)
       Re_lambda=sqrt(20.0_WP*Re_L/3.0_WP)
       eta=((visc/fs%rho)**3.0_WP/EPS)**0.25_WP
       ell=(0.6667_WP*TKE)**1.5_WP/EPS
-      
+
       ! Some more useful info
       nondtime =time%t/tauinf
       dx_eta   =dx/eta
@@ -105,16 +95,16 @@
       tke_ratio=TKE/TKE0
       ell_Lx   =ell/Lx
       Re_ratio =Re_lambda/Re_max
-      
+
    end subroutine compute_stats
-   
-   
+
+
    !> Initialization of problem solver
    subroutine simulation_init
       use param, only: param_read
       implicit none
-      
-      
+
+
       ! Allocate work arrays
       allocate_work_arrays: block
          allocate(resU(cfg%imino_:cfg%imaxo_,cfg%jmino_:cfg%jmaxo_,cfg%kmino_:cfg%kmaxo_))
@@ -126,8 +116,8 @@
          allocate(SR  (1:6,cfg%imino_:cfg%imaxo_,cfg%jmino_:cfg%jmaxo_,cfg%kmino_:cfg%kmaxo_))
          allocate(gradU(1:3,1:3,cfg%imino_:cfg%imaxo_,cfg%jmino_:cfg%jmaxo_,cfg%kmino_:cfg%kmaxo_))
       end block allocate_work_arrays
-      
-      
+
+
       ! Initialize time tracker with 2 subiterations
       initialize_timetracker: block
          time=timetracker(amRoot=cfg%amRoot)
@@ -136,57 +126,7 @@
          time%dt=time%dtmax
          time%itmax=2
       end block initialize_timetracker
-<<<<<<< HEAD
-
-      ! Handle restart/saves here
-      restart_and_save: block
-        character(len=str_medium) :: timestamp
-        ! Create event for saving restart files
-        save_evt=periodic_event(time,'Restart output')
-        call param_read('Restart output period',save_evt%tper)
-        ! Check if we are restarting
-        call param_read(tag='Restart from',val=timestamp,short='r',default='')
-        restarted=.false.; if (len_trim(timestamp).gt.0) restarted=.true.
-        if (restarted) then
-           ! If we are, read the name of the directory
-           call param_read('Restart from',timestamp,'r')
-           ! Read the datafile
-           df=datafile(pg=cfg,fdata='restart/data_'//trim(adjustl(timestamp)))
-        else
-           ! If we are not restarting, we will still need a datafile for saving restart files
-           df=datafile(pg=cfg,filename=trim(cfg%name),nval=2,nvar=4)
-           df%valname(1)='t'
-           df%valname(2)='dt'
-           df%varname(1)='U'
-           df%varname(2)='V'
-           df%varname(3)='W'
-           df%varname(4)='P'
-        end if
-      end block restart_and_save
-
-      ! Revisit timetracker to adjust time and time step values if this is a restart
-      update_timetracker: block
-         if (restarted) then
-            call df%pullval(name='t' ,val=time%t )
-            call df%pullval(name='dt',val=time%dt)
-            time%told=time%t-time%dt
-         end if
-      end block update_timetracker
-
-      ! Initialize timers
-      initialize_timers: block
-         wt_total%time=0.0_WP; wt_total%percent=0.0_WP
-         wt_vel%time=0.0_WP;   wt_vel%percent=0.0_WP
-         wt_pres%time=0.0_WP;  wt_pres%percent=0.0_WP
-         wt_rest%time=0.0_WP;  wt_rest%percent=0.0_WP
-         wt_stat%time=0.0_WP;  wt_stat%percent=0.0_WP
-         wt_force%time=0.0_WP; wt_force%percent=0.0_WP
-      end block initialize_timers
-
-=======
-      
-      
->>>>>>> 6d98c808
+
       ! Create a single-phase flow solver without bconds
       create_and_initialize_flow_solver: block
          ! Create flow solver
@@ -217,27 +157,7 @@
          if (param_exists('Steady-state TKE')) then
             ! A target TKE was provided
             call param_read('Steady-state TKE',TKE0)
-<<<<<<< HEAD
-            EPS0 = 5.0_WP*(0.6667_WP*TKE0)**1.5_WP / Lx
-         end if
-         Re_max = sqrt(15.0_WP*sqrt(0.6667_WP*TKE0)*0.2_WP*Lx/visc)
-         if (cfg%amroot) then
-           write(*,*) "Re_max: ", Re_max
-           write(*,*) "Re_max: ", sqrt(15.0_WP) * (0.2_WP * Lx / (visc**3 / EPS0)**0.25_WP)**(2.0_WP / 3)
-           write(*,*) "Re_target: ", 2.0_WP / 3 * sqrt(15.0_WP * visc / EPS0) * TKE0 / visc
-         end if
-         tauinf = 2.0_WP*TKE0/(3.0_WP*EPS0)
-         Gdtau = G/tauinf
-         Gdtaui= 1/Gdtau
-
-         if (restarted) then
-            call df%pullvar(name='U',var=fs%U)
-            call df%pullvar(name='V',var=fs%V)
-            call df%pullvar(name='W',var=fs%W)
-            call df%pullvar(name='P',var=fs%P)
-=======
             EPS0=5.0_WP*(0.6667_WP*TKE0)**1.5_WP/Lx
->>>>>>> 6d98c808
          else
             ! Force to maximum Re_lambda
             EPS0=(visc/fs%rho)**3*(Pi*cfg%nx/(1.5_WP*Lx))**4
@@ -296,8 +216,8 @@
          call compute_stats()
 
       end block initialize_velocity
-      
-      
+
+
       ! Initialize LPT solver
       initialize_lpt: block
          use random, only: random_uniform
@@ -344,7 +264,7 @@
          ! Get initial particle volume fraction
          call lp%update_VF()
       end block initialize_lpt
-      
+
 
       ! Create partmesh object for Lagrangian particle output
       create_pmesh: block
@@ -352,7 +272,7 @@
          call lp%update_partmesh(pmesh)
       end block create_pmesh
 
-      
+
       ! Add Ensight output
       create_ensight: block
          ! Create Ensight output from cfg
@@ -368,8 +288,8 @@
          ! Output to ensight
          if (ens_evt%occurs()) call ens_out%write_data(time%t)
       end block create_ensight
-      
-      
+
+
       ! Create a monitor file
       create_monitor: block
          ! Prepare some info about fields
@@ -439,112 +359,48 @@
          call cvgfile%add_column(ell_Lx,'ell/Lx')
          call cvgfile%write()
       end block create_monitor
-<<<<<<< HEAD
-
-      print_statistics: block
-        use string, only: str_long
-        use messager, only: log
-        character(len=str_long) :: message
-
-        if (cfg%amroot) then
-          write(message,'("Turbulent parameters:")'); call log(message);
-          write(message,'("    Fluid density: ",e12.6)') fs%rho; call log(message);
-          write(message,'("    Target TKE: ",e12.6)') TKE0; call log(message);
-          write(message,'("    Target EPS: ",e12.6)') EPS0; call log(message);
-          write(message,'("    Kinematic Viscosity: ",e12.6)') visc; call log(message);
-          write(message,'("    Gdtau: ",e12.6)') Gdtau; call log(message);
-          write(message,'("    Gdtaui: ",e12.6)') Gdtaui; call log(message);
-          if (maxRe) write(message,'("    Target Relambda: ",e12.6)') Re_max; call log(message);
-        end if
-
-      end block print_statistics
-
-=======
-      
-      
->>>>>>> 6d98c808
    end subroutine simulation_init
-   
-   
+
+
    !> Time integrate our problem
    subroutine simulation_run
       implicit none
-      
+
       ! Perform time integration
       do while (.not.time%done())
-         
+
          ! Increment time
          call fs%get_cfl(time%dt,time%cfl)
          call time%adjust_dt()
          call time%increment()
-         
+
          ! Advance particles by dt
          resU=fs%rho; resV=fs%visc
          call lp%advance(dt=time%dt,U=fs%U,V=fs%V,W=fs%W,rho=resU,visc=resV)
-         
+
          ! Remember old velocity
          fs%Uold=fs%U
          fs%Vold=fs%V
          fs%Wold=fs%W
-         
+
          ! Perform sub-iterations
          do while (time%it.le.time%itmax)
-            
+
             ! Build mid-time velocity
             fs%U=0.5_WP*(fs%U+fs%Uold)
             fs%V=0.5_WP*(fs%V+fs%Vold)
             fs%W=0.5_WP*(fs%W+fs%Wold)
-            
+
             ! Explicit calculation of drho*u/dt from NS
             call fs%get_dmomdt(resU,resV,resW)
-            
+
             ! Assemble explicit residual
             resU=-2.0_WP*(fs%rho*fs%U-fs%rho*fs%Uold)+time%dt*resU
             resV=-2.0_WP*(fs%rho*fs%V-fs%rho*fs%Vold)+time%dt*resV
             resW=-2.0_WP*(fs%rho*fs%W-fs%rho*fs%Wold)+time%dt*resW
-            
+
             ! Add linear forcing term based on Bassenne et al. (2016)
             linear_forcing: block
-<<<<<<< HEAD
-              use mpi_f08,  only: MPI_ALLREDUCE,MPI_SUM
-              use parallel, only: MPI_REAL_WP
-              use messager, only: die
-              real(WP) :: myTKE,A,myEPSp,EPSp
-              integer :: i,j,k,ierr
-
-              ! Calculate mean velocity
-              call fs%cfg%integrate(A=fs%U,integral=meanU); meanU=meanU/fs%cfg%vol_total
-              call fs%cfg%integrate(A=fs%V,integral=meanV); meanV=meanV/fs%cfg%vol_total
-              call fs%cfg%integrate(A=fs%W,integral=meanW); meanW=meanW/fs%cfg%vol_total
-
-              ! Calculate TKE and EPS
-              call fs%interp_vel(Ui,Vi,Wi)
-              call fs%get_gradu(gradu=gradu)
-              myTKE=0.0_WP; myEPSp=0.0_WP
-              do k=fs%cfg%kmin_,fs%cfg%kmax_
-                 do j=fs%cfg%jmin_,fs%cfg%jmax_
-                    do i=fs%cfg%imin_,fs%cfg%imax_
-                       myTKE=myTKE+0.5_WP*((Ui(i,j,k)-meanU)**2+(Vi(i,j,k)-meanV)**2+(Wi(i,j,k)-meanW)**2)*fs%cfg%vol(i,j,k)
-
-                       ! Pseudo-dissipation
-                       myEPSp=myEPSp+fs%cfg%vol(i,j,k)*fs%visc(i,j,k)*(                   &
-                            gradu(1,1,i,j,k)**2+gradu(1,2,i,j,k)**2+gradu(1,3,i,j,k)**2 + &
-                            gradu(2,1,i,j,k)**2+gradu(2,2,i,j,k)**2+gradu(2,3,i,j,k)**2 + &
-                            gradu(3,1,i,j,k)**2+gradu(3,2,i,j,k)**2+gradu(3,3,i,j,k)**2)
-                    end do
-                 end do
-              end do
-              call MPI_ALLREDUCE(myTKE,TKE,1,MPI_REAL_WP,MPI_SUM,fs%cfg%comm,ierr      ); TKE = TKE/fs%cfg%vol_total
-              call MPI_ALLREDUCE(myEPSp,EPSp,1,MPI_REAL_WP,MPI_SUM,fs%cfg%comm,ierr    ); EPSp = EPSp/fs%cfg%vol_total/fs%rho
-
-              if (Gdtaui.lt.time%dt) call die("[linear_forcing] Controller time constant less than timestep")
-              A = (EPSp - Gdtau*(TKE-TKE0))/(2.0_WP*TKE)*fs%rho ! - Eq. (7) (forcing constant TKE)
-              if (cfg%amroot) write(*,*) EPSp, ", ", G, ", ", TKE, ", ", TKE0, ", ", fs%rho, ", ", A
-
-              resU=resU+time%dt*(fs%U-meanU)*A
-              resV=resV+time%dt*(fs%V-meanV)*A
-              resW=resW+time%dt*(fs%W-meanW)*A
-=======
                use mpi_f08,  only: MPI_ALLREDUCE,MPI_SUM
                use parallel, only: MPI_REAL_WP
                real(WP) :: myTKE,A,myEPSp,EPSp
@@ -573,17 +429,16 @@
                resU=resU+time%dt*(fs%U-meanU)*A
                resV=resV+time%dt*(fs%V-meanV)*A
                resW=resW+time%dt*(fs%W-meanW)*A
->>>>>>> 6d98c808
             end block linear_forcing
-            
+
             ! Apply these residuals
             fs%U=2.0_WP*fs%U-fs%Uold+resU/fs%rho
             fs%V=2.0_WP*fs%V-fs%Vold+resV/fs%rho
             fs%W=2.0_WP*fs%W-fs%Wold+resW/fs%rho
-            
+
             ! Apply other boundary conditions on the resulting fields
             call fs%apply_bcond(time%t,time%dt)
-            
+
             ! Solve Poisson equation
             call fs%correct_mfr()
             call fs%get_div()
@@ -591,29 +446,29 @@
             fs%psolv%sol=0.0_WP
             call fs%psolv%solve()
             call fs%shift_p(fs%psolv%sol)
-            
+
             ! Correct velocity
             call fs%get_pgrad(fs%psolv%sol,resU,resV,resW)
             fs%P=fs%P+fs%psolv%sol
             fs%U=fs%U-time%dt*resU/fs%rho
             fs%V=fs%V-time%dt*resV/fs%rho
             fs%W=fs%W-time%dt*resW/fs%rho
-            
+
             ! Increment sub-iteration counter
             time%it=time%it+1
-            
+
          end do
-         
+
          ! Recompute interpolated velocity and divergence
          call fs%interp_vel(Ui,Vi,Wi)
          call fs%get_div()
-         
+
          ! Output to ensight
          if (ens_evt%occurs()) then
             call lp%update_partmesh(pmesh)
             call ens_out%write_data(time%t)
          end if
-         
+
          ! Perform and output monitoring
          call compute_stats()
          call fs%get_max()
@@ -623,29 +478,29 @@
          call lptfile%write()
          call hitfile%write()
          call cvgfile%write()
-         
+
       end do
-      
+
    end subroutine simulation_run
-   
-   
+
+
    !> Finalize the NGA2 simulation
    subroutine simulation_final
       implicit none
-      
+
       ! Get rid of all objects - need destructors
       ! monitor
       ! ensight
       ! bcond
       ! timetracker
-      
+
       ! Deallocate work arrays
       deallocate(resU,resV,resW,Ui,Vi,Wi,SR,gradU)
-      
+
    end subroutine simulation_final
-   
-   
-   
-   
-   
+
+
+
+
+
 end module simulation