--- conflicted
+++ resolved
@@ -20,10 +20,7 @@
    integer, parameter, public :: neumann=3           !< Zero normal gradient
    integer, parameter, public :: convective=4        !< Convective outflow condition
    integer, parameter, public :: clipped_neumann=5   !< Clipped Neumann condition (outflow only)
-<<<<<<< HEAD
-=======
    integer, parameter, public :: slip=6              !< Free-slip condition
->>>>>>> 6d98c808
 
    !> Boundary conditions for the incompressible solver
    type :: bcond
@@ -949,13 +946,7 @@
 
                ! This is done by the user directly
                ! Unclear whether we want to do this within the solver...
-<<<<<<< HEAD
-
-            case (neumann,clipped_neumann) !< Apply Neumann condition to all 3 components
-=======
-               
             case (neumann,clipped_neumann,slip) !< Apply Neumann condition to all 3 components
->>>>>>> 6d98c808
                ! Handle index shift due to staggering
                stag=min(my_bc%dir,0)
                ! Implement based on bcond direction
@@ -1005,9 +996,6 @@
                      end do
                   end select
                end if
-<<<<<<< HEAD
-
-=======
                ! If needed, no penetration
                if (my_bc%type.eq.slip) then
                   select case (my_bc%face)
@@ -1028,8 +1016,6 @@
                      end do
                   end select
                end if
-               
->>>>>>> 6d98c808
             case (convective)   ! Not implemented yet!
 
             case default
