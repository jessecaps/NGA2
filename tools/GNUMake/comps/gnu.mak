--- conflicted
+++ resolved
@@ -50,17 +50,12 @@
 
 else
 
-<<<<<<< HEAD
-  CXXFLAGS += -O3 -fno-tree-vectorize#march=znver1 -fno-tree-vectorize#-O3 -ftree-vectorize -ffast-math -funroll-loops -fomit-frame-pointer -pipe -fopenmp
-  CFLAGS   += -O3 -fno-tree-vectorize#-march=znver1 -fno-tree-vectorize#-O3 -ftree-vectorize -ffast-math -funroll-loops -fomit-frame-pointer -pipe -fopenmp
-  FFLAGS   += -O3 -fno-tree-vectorize#-march=znver1 -fno-tree-vectorize#-O3 -ftree-vectorize -ffast-math -funroll-loops -fomit-frame-pointer -pipe -fopenmp
-  F90FLAGS += -O3 -fno-tree-vectorize #-march=znver1 -fno-tree-vectorize#-O3 -ftree-vectorize -ffast-math -funroll-loops -fomit-frame-pointer -pipe -fopenmp
-=======
+
   CXXFLAGS += -O3 -fno-tree-vectorize -ffast-math -funroll-loops -fomit-frame-pointer -pipe -fopenmp
   CFLAGS   += -O3 -fno-tree-vectorize -ffast-math -funroll-loops -fomit-frame-pointer -pipe -fopenmp
   FFLAGS   += -O3 -fno-tree-vectorize -ffast-math -funroll-loops -fomit-frame-pointer -pipe -fopenmp
   F90FLAGS += -O3 -fno-tree-vectorize -ffast-math -funroll-loops -fomit-frame-pointer -pipe -fopenmp
->>>>>>> a769c4e4
+
 
 endif
 
